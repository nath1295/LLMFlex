<!doctype html>
<html lang="en">
<head>
<meta charset="utf-8">
<meta name="viewport" content="width=device-width, initial-scale=1, minimum-scale=1" />
<meta name="generator" content="pdoc 0.10.0" />
<title>llmplus.Tools.base_tool API documentation</title>
<meta name="description" content="" />
<link rel="preload stylesheet" as="style" href="https://cdnjs.cloudflare.com/ajax/libs/10up-sanitize.css/11.0.1/sanitize.min.css" integrity="sha256-PK9q560IAAa6WVRRh76LtCaI8pjTJ2z11v0miyNNjrs=" crossorigin>
<link rel="preload stylesheet" as="style" href="https://cdnjs.cloudflare.com/ajax/libs/10up-sanitize.css/11.0.1/typography.min.css" integrity="sha256-7l/o7C8jubJiy74VsKTidCy1yBkRtiUGbVkYBylBqUg=" crossorigin>
<link rel="stylesheet preload" as="style" href="https://cdnjs.cloudflare.com/ajax/libs/highlight.js/10.1.1/styles/github.min.css" crossorigin>
<style>:root{--highlight-color:#fe9}.flex{display:flex !important}body{line-height:1.5em}#content{padding:20px}#sidebar{padding:30px;overflow:hidden}#sidebar > *:last-child{margin-bottom:2cm}.http-server-breadcrumbs{font-size:130%;margin:0 0 15px 0}#footer{font-size:.75em;padding:5px 30px;border-top:1px solid #ddd;text-align:right}#footer p{margin:0 0 0 1em;display:inline-block}#footer p:last-child{margin-right:30px}h1,h2,h3,h4,h5{font-weight:300}h1{font-size:2.5em;line-height:1.1em}h2{font-size:1.75em;margin:1em 0 .50em 0}h3{font-size:1.4em;margin:25px 0 10px 0}h4{margin:0;font-size:105%}h1:target,h2:target,h3:target,h4:target,h5:target,h6:target{background:var(--highlight-color);padding:.2em 0}a{color:#058;text-decoration:none;transition:color .3s ease-in-out}a:hover{color:#e82}.title code{font-weight:bold}h2[id^="header-"]{margin-top:2em}.ident{color:#900}pre code{background:#f8f8f8;font-size:.8em;line-height:1.4em}code{background:#f2f2f1;padding:1px 4px;overflow-wrap:break-word}h1 code{background:transparent}pre{background:#f8f8f8;border:0;border-top:1px solid #ccc;border-bottom:1px solid #ccc;margin:1em 0;padding:1ex}#http-server-module-list{display:flex;flex-flow:column}#http-server-module-list div{display:flex}#http-server-module-list dt{min-width:10%}#http-server-module-list p{margin-top:0}.toc ul,#index{list-style-type:none;margin:0;padding:0}#index code{background:transparent}#index h3{border-bottom:1px solid #ddd}#index ul{padding:0}#index h4{margin-top:.6em;font-weight:bold}@media (min-width:200ex){#index .two-column{column-count:2}}@media (min-width:300ex){#index .two-column{column-count:3}}dl{margin-bottom:2em}dl dl:last-child{margin-bottom:4em}dd{margin:0 0 1em 3em}#header-classes + dl > dd{margin-bottom:3em}dd dd{margin-left:2em}dd p{margin:10px 0}.name{background:#eee;font-weight:bold;font-size:.85em;padding:5px 10px;display:inline-block;min-width:40%}.name:hover{background:#e0e0e0}dt:target .name{background:var(--highlight-color)}.name > span:first-child{white-space:nowrap}.name.class > span:nth-child(2){margin-left:.4em}.inherited{color:#999;border-left:5px solid #eee;padding-left:1em}.inheritance em{font-style:normal;font-weight:bold}.desc h2{font-weight:400;font-size:1.25em}.desc h3{font-size:1em}.desc dt code{background:inherit}.source summary,.git-link-div{color:#666;text-align:right;font-weight:400;font-size:.8em;text-transform:uppercase}.source summary > *{white-space:nowrap;cursor:pointer}.git-link{color:inherit;margin-left:1em}.source pre{max-height:500px;overflow:auto;margin:0}.source pre code{font-size:12px;overflow:visible}.hlist{list-style:none}.hlist li{display:inline}.hlist li:after{content:',\2002'}.hlist li:last-child:after{content:none}.hlist .hlist{display:inline;padding-left:1em}img{max-width:100%}td{padding:0 .5em}.admonition{padding:.1em .5em;margin-bottom:1em}.admonition-title{font-weight:bold}.admonition.note,.admonition.info,.admonition.important{background:#aef}.admonition.todo,.admonition.versionadded,.admonition.tip,.admonition.hint{background:#dfd}.admonition.warning,.admonition.versionchanged,.admonition.deprecated{background:#fd4}.admonition.error,.admonition.danger,.admonition.caution{background:lightpink}</style>
<style media="screen and (min-width: 700px)">@media screen and (min-width:700px){#sidebar{width:30%;height:100vh;overflow:auto;position:sticky;top:0}#content{width:70%;max-width:100ch;padding:3em 4em;border-left:1px solid #ddd}pre code{font-size:1em}.item .name{font-size:1em}main{display:flex;flex-direction:row-reverse;justify-content:flex-end}.toc ul ul,#index ul{padding-left:1.5em}.toc > ul > li{margin-top:.5em}}</style>
<style media="print">@media print{#sidebar h1{page-break-before:always}.source{display:none}}@media print{*{background:transparent !important;color:#000 !important;box-shadow:none !important;text-shadow:none !important}a[href]:after{content:" (" attr(href) ")";font-size:90%}a[href][title]:after{content:none}abbr[title]:after{content:" (" attr(title) ")"}.ir a:after,a[href^="javascript:"]:after,a[href^="#"]:after{content:""}pre,blockquote{border:1px solid #999;page-break-inside:avoid}thead{display:table-header-group}tr,img{page-break-inside:avoid}img{max-width:100% !important}@page{margin:0.5cm}p,h2,h3{orphans:3;widows:3}h1,h2,h3,h4,h5,h6{page-break-after:avoid}}</style>
<script defer src="https://cdnjs.cloudflare.com/ajax/libs/highlight.js/10.1.1/highlight.min.js" integrity="sha256-Uv3H6lx7dJmRfRvH8TH6kJD1TSK1aFcwgx+mdg3epi8=" crossorigin></script>
<script>window.addEventListener('DOMContentLoaded', () => hljs.initHighlighting())</script>
</head>
<body>
<main>
<article id="content">
<header>
<h1 class="title">Module <code>llmplus.Tools.base_tool</code></h1>
</header>
<section id="section-intro">
<details class="source">
<summary>
<span>Expand source code</span>
</summary>
<pre><code class="python">from ..Prompts.prompt_template import PromptTemplate
from ..Models.Cores.base_core import BaseLLM
from abc import ABC, abstractmethod
from typing import List, Iterator, Optional, Union, Type, Tuple, Any, Dict

class BaseTool(ABC):
    &#34;&#34;&#34;This is a base class for tools for LLMs.
    &#34;&#34;&#34;
    def __init__(self, name: str = &#39;base_tool&#39;, description: str = &#39;This is a tool from the base tool class. It does not do anything.&#39;, verbose: bool = True) -&gt; None:
        &#34;&#34;&#34;Initialising the tool.
        &#34;&#34;&#34;
        self._name = name
        self._description = description
        self._verbose = verbose

    @property
    def name(self) -&gt; str:
        &#34;&#34;&#34;Name of the tool.

        Returns:
            str: Name of the tool.
        &#34;&#34;&#34;
        return self._name
    
    @property
    def description(self) -&gt; str:
        &#34;&#34;&#34;Description of the tool.

        Returns:
            str: Description of the tool.
        &#34;&#34;&#34;
        import re
        newlines = re.compile(r&#39;[\s\r\n\t]+&#39;)
        return newlines.sub(&#39; &#39;, self._description)
    
    @property
    def _avail_steps(self) -&gt; List[str]:
        &#34;&#34;&#34;List of available steps of the tool.

        Returns:
            List[str]: List of available steps of the tool.
        &#34;&#34;&#34;
        import inspect
        attrs = dir(self)
        core_methods = [&#39;run&#39;, &#39;print&#39;, &#39;_execute_step&#39;, &#39;_tool_schema&#39;, &#39;_validate_schema&#39;, &#39;_avail_steps&#39;]
        steps = list(filter(lambda x: x not in core_methods, attrs))
        steps = list(filter(lambda x: inspect.ismethod(getattr(self, x)), steps))
        return steps
    
    def print(self, text: str, **kwargs) -&gt; None:
        &#34;&#34;&#34;Print the given text if verbose is True.

        Args:
            text (str): Text to print.
        &#34;&#34;&#34;
        if self._verbose:
            print(text, **kwargs)

    def _execute_step(self, step: str, **kwargs) -&gt; Any:
        &#34;&#34;&#34;Executing a step (a method in your tool class).

        Args:
            step (str): Step to execute.

        Returns:
            Any: Output of the step.
        &#34;&#34;&#34;
        if step not in self._avail_steps:
            raise ValueError(f&#39;Step &#34;{step}&#34; not implemented yet.&#39;)
        method = getattr(self, step)
        return method(**kwargs)
    
    @abstractmethod
    def _tool_schema(self) -&gt; Dict[str, Any]:
        &#34;&#34;&#34;Defining how the run method runs the tool. This method is the most important method of the tool class and must be implemented properly.
        The returned dictionary is the order of running the tool steps, with the keys as the name of the steps and the value as a dictionary input and output of the step.
        Example: {
            &#34;step1&#34;: {&#34;input&#34;: [&#34;tool_input&#34;], &#34;output&#34;: [&#34;var1&#34;, &#34;var2&#34;]}, 
            &#34;step2&#34;: {&#34;input&#34;: [&#34;var1&#34;], &#34;output&#34;: [&#34;var3&#34;]}, 
            &#34;final_step&#34;: {&#34;input&#34;: [&#34;var2&#34;, &#34;var3&#34;, &#34;llm&#34;, &#34;stream&#34;, &#34;prompt_template&#34;], &#34;output&#34;: [&#34;final_output&#34;]}
            }
        As demonstrated in the example, the final step must have the &#34;stream&#34; and &#34;prompt_template&#34; arguments to allow the tool to return a string or an iterator of string as the llm response.

        Returns:
            Dict[str, Any]: Tool run schema dictionary.
        &#34;&#34;&#34;
        pass

    def _validate_schema(self, **kwargs) -&gt; None:
        &#34;&#34;&#34;Raise an error if the _tool_schema is not implemented properly.
        &#34;&#34;&#34;
        import inspect
        schema = self._tool_schema()
        steps = list(schema.keys())
        if len(steps) == 0:
            raise RuntimeError(f&#39;&#34;_tool_schema&#34; cannot return an empty dictinoary.&#39;)
        final_step = list(schema.keys())[-1]
        var_space = [&#34;tool_input&#34;, &#34;llm&#34;, &#34;stream&#34;, &#34;history&#34;, &#34;prompt_template&#34;] + list(kwargs.keys())
        for k, v in schema.items():
            if type(v) != dict:
                raise TypeError(f&#39;Value for step &#34;{k}&#34; is not a dictionary.&#39;)
            for i in [&#39;input&#39;, &#39;output&#39;]:
                if i not in v.keys():
                    raise ValueError(f&#39;&#34;{i}&#34; not in the dictionary of step &#34;{k}&#34;.&#39;)
                if type(v[i]) != list:
                    raise ValueError(f&#39;&#34;{i}&#34; of step &#34;{k}&#34; is not a list.&#39;)
            if k == final_step:
                if &#34;stream&#34; not in v[&#39;input&#39;]:
                    raise ValueError(f&#39;Argument &#34;stream&#34; not in the input of the final step &#34;{k}&#34;.&#39;)
                if &#34;llm&#34; not in v[&#39;input&#39;]:
                    raise ValueError(f&#39;Argument &#34;llm&#34; not in the input of the final step &#34;{k}&#34;.&#39;)
                if &#34;final_output&#34; not in v[&#39;output&#39;]:
                    raise ValueError(f&#39;Argument &#34;final_output&#34; not in the output of the final step &#34;{k}&#34;.&#39;)
                if inspect.signature(getattr(self, k)).return_annotation != Union[str, Iterator[str]]:
                    raise TypeError(f&#39;The output of the final step &#34;{k}&#34; might not be &#34;Union[str, Iterator[str]]&#34;, if it is please add the appropriate type hinting.&#39;)
            if any(i not in var_space for i in v[&#39;input&#39;]):
                raise ValueError(f&#39;Some inputs of step &#34;{k}&#34; are not created prior to executing the step.&#39;)
            var_space.extend(v[&#39;output&#39;])

    def run(self, tool_input: str, llm: Type[BaseLLM], prompt_template: Optional[PromptTemplate] = None, 
<<<<<<< HEAD
            stream: bool = False, history: Optional[Union[List[str], List[Tuple[str, str]]]] = None, add_footnote: bool = False, **kwargs) -&gt; Union[str, Iterator[str]]:
=======
            stream: bool = False, history: Optional[Union[List[str], List[Tuple[str, str]]]] = None, **kwargs) -&gt; Union[str, Iterator[str]]:
>>>>>>> 648bd047
        &#34;&#34;&#34;Run the tool and return the output as a string or an iterator of strings.

        Args:
            tool_input (str): String input for to run the tool.
            llm (Type[BaseLLM]): LLM to generate the output in a conversational setup.
            prompt_template (Optional[PromptTemplate], optional): prompt_template to format the chat history and create final output. If not given, the llm default prompt template will be used. Defaults to None.
            stream (bool, optional): Whether to stream the output, if True, a generator of the output will be returned. Defaults to False.
            history (Optional[Union[List[str], List[Tuple[str, str]]]], optional): Snippet of chat history to help running the tool if required. Defaults to None.
<<<<<<< HEAD
            add_footnote (bool, optional): Whether to append to footnote to the output. Defaults to False.
=======
>>>>>>> 648bd047

        Returns:
            Union[str, Iterator[str]]: Output of the tool.
        &#34;&#34;&#34;
        self._validate_schema(**kwargs)
        var_space = dict(
            tool_input = tool_input,
            llm = llm,
            prompt_template = llm.core.prompt_template if prompt_template is None else prompt_template,
            stream = stream,
            history = history
        )
        var_space.update(kwargs)
        for k, v in self._tool_schema().items():
            input_dict = {i: var_space[i] for i in v[&#39;input&#39;]}
            output_dict = dict()
            self.print(k)
            if len(v[&#39;output&#39;]) == 0:
                self._execute_step(k, **input_dict)
            elif len(v[&#39;output&#39;]) == 1:
                output_dict[v[&#39;output&#39;][0]] = self._execute_step(k, **input_dict)
            else:
                outputs = self._execute_step(k, **input_dict)
                output_dict = dict(zip(v[&#39;output&#39;], outputs))
            self.print(&#39;\tOutputs:&#39;)
            for s, o in output_dict.items():
                if s != &#39;final_output&#39;:
                    limit = 100
                    output = str(o).replace(&#39;\n&#39;, &#39; &#39;)
                    output = output.replace(&#39;\r&#39;, &#39; &#39;)
                    output = output if len(output) &lt;= limit else output[:limit] + &#39;...&#39;
                    self.print(f&#39;\t{s}: {output}&#39;)
            self.print(&#39;\n&#39;)
            var_space.update(output_dict)
<<<<<<< HEAD
        final = var_space[&#39;final_output&#39;]
        if ((&#39;footnote&#39; in var_space.keys() &amp; add_footnote)):
            final += f&#39;\n\n---\n{var_space[&#34;footnote&#34;]}&#39;
        return final

    
    def run_with_chat(self, tool_input: str, llm: Type[BaseLLM], prompt_template: Optional[PromptTemplate] = None, 
            stream: bool = False, history: Optional[Union[List[str], List[Tuple[str, str]]]] = None, add_footnote: bool = True, **kwargs) -&gt; Iterator[Union[str, Iterator[str]]]:
=======
        return var_space[&#39;final_output&#39;]
    
    def run_with_chat(self, tool_input: str, llm: Type[BaseLLM], prompt_template: Optional[PromptTemplate] = None, 
            stream: bool = False, history: Optional[Union[List[str], List[Tuple[str, str]]]] = None, **kwargs) -&gt; Iterator[Union[str, Iterator[str]]]:
>>>>>>> 648bd047
        &#34;&#34;&#34;Running tool with chat, it will yield the markdown friendly string of tool info for each steps and the final output, along with any extra information after the final output.

        Args:
            tool_input (str): String input for to run the tool.
            llm (Type[BaseLLM]): LLM to generate the output in a conversational setup.
            prompt_template (Optional[PromptTemplate], optional): prompt_template to format the chat history and create final output. If not given, the llm default prompt template will be used. Defaults to None.
            stream (bool, optional): Whether to stream the output, if True, a generator of the output will be returned. Defaults to False.
            history (Optional[Union[List[str], List[Tuple[str, str]]]], optional): Snippet of chat history to help running the tool if required. Defaults to None.
<<<<<<< HEAD
            add_footnote (bool, optional): Whether to append to footnote to the output. Defaults to True.
=======
>>>>>>> 648bd047

        Yields:
            Iterator[Union[str, Iterator[str]]]: Iterator of the markdown friendly string of tool info for each steps and the final output, along with any extra information after the final output.
        &#34;&#34;&#34;
        self._validate_schema(**kwargs)
        var_space = dict(
            tool_input = tool_input,
            llm = llm,
            prompt_template = llm.core.prompt_template if prompt_template is None else prompt_template,
            stream = stream,
            history = history
        )
        var_space.update(kwargs)
        info_format = &#39;&lt;details&gt;\n&lt;summary&gt;{header}&lt;/summary&gt;\n{info}\n&lt;/details&gt;&#39;
        info = []
        name = self.name.replace(&#39;_&#39;, &#39; &#39;).title()
        header = f&#39;Running &#34;{name}&#34;...&#39;
        yield info_format.format(header=header, info=&#39;\n&#39;.join(info))

        for k, v in self._tool_schema().items():
            input_dict = {i: var_space[i] for i in v[&#39;input&#39;]}
            output_dict = dict()
            info.append(f&#39;{k}:  &#39;)
            yield info_format.format(header=header + k, info=&#39;\n&#39;.join(info))
            if len(v[&#39;output&#39;]) == 0:
                self._execute_step(k, **input_dict)
            elif len(v[&#39;output&#39;]) == 1:
                output_dict[v[&#39;output&#39;][0]] = self._execute_step(k, **input_dict)
            else:
                outputs = self._execute_step(k, **input_dict)
                output_dict = dict(zip(v[&#39;output&#39;], outputs))
            info.append(&#39;\tOutputs:  &#39;)
            for s, o in output_dict.items():
                if s != &#39;final_output&#39;:
                    limit = 100
                    output = str(o).replace(&#39;\n&#39;, &#39; &#39;)
                    output = output.replace(&#39;\r&#39;, &#39; &#39;)
                    output = output if len(output) &lt;= limit else output[:limit] + &#39;...&#39;
                    info.append(f&#39;\t{s}: {output}  &#39;)
            info.append(&#39;\n&#39;)
            var_space.update(output_dict)
            yield info_format.format(header=header + k, info=&#39;\n&#39;.join(info))
        yield info_format.format(header=f&#39;&#34;{name}&#34; completed.&#39;, info=&#39;\n&#39;.join(info))
        yield var_space[&#39;final_output&#39;]

<<<<<<< HEAD
        if ((&#39;footnote&#39; in var_space.keys() &amp; add_footnote)):
            yield f&#39;\n\n---\n{var_space[&#34;footnote&#34;]}&#39;
=======
        if &#39;extra_info&#39; in var_space.keys():
            yield f&#39;\n\n---\n{var_space[&#34;extra_info&#34;]}&#39;
>>>>>>> 648bd047
        </code></pre>
</details>
</section>
<section>
</section>
<section>
</section>
<section>
</section>
<section>
<h2 class="section-title" id="header-classes">Classes</h2>
<dl>
<dt id="llmplus.Tools.base_tool.BaseTool"><code class="flex name class">
<span>class <span class="ident">BaseTool</span></span>
<span>(</span><span>name: str = 'base_tool', description: str = 'This is a tool from the base tool class. It does not do anything.', verbose: bool = True)</span>
</code></dt>
<dd>
<div class="desc"><p>This is a base class for tools for LLMs.</p>
<p>Initialising the tool.</p></div>
<details class="source">
<summary>
<span>Expand source code</span>
</summary>
<pre><code class="python">class BaseTool(ABC):
    &#34;&#34;&#34;This is a base class for tools for LLMs.
    &#34;&#34;&#34;
    def __init__(self, name: str = &#39;base_tool&#39;, description: str = &#39;This is a tool from the base tool class. It does not do anything.&#39;, verbose: bool = True) -&gt; None:
        &#34;&#34;&#34;Initialising the tool.
        &#34;&#34;&#34;
        self._name = name
        self._description = description
        self._verbose = verbose

    @property
    def name(self) -&gt; str:
        &#34;&#34;&#34;Name of the tool.

        Returns:
            str: Name of the tool.
        &#34;&#34;&#34;
        return self._name
    
    @property
    def description(self) -&gt; str:
        &#34;&#34;&#34;Description of the tool.

        Returns:
            str: Description of the tool.
        &#34;&#34;&#34;
        import re
        newlines = re.compile(r&#39;[\s\r\n\t]+&#39;)
        return newlines.sub(&#39; &#39;, self._description)
    
    @property
    def _avail_steps(self) -&gt; List[str]:
        &#34;&#34;&#34;List of available steps of the tool.

        Returns:
            List[str]: List of available steps of the tool.
        &#34;&#34;&#34;
        import inspect
        attrs = dir(self)
        core_methods = [&#39;run&#39;, &#39;print&#39;, &#39;_execute_step&#39;, &#39;_tool_schema&#39;, &#39;_validate_schema&#39;, &#39;_avail_steps&#39;]
        steps = list(filter(lambda x: x not in core_methods, attrs))
        steps = list(filter(lambda x: inspect.ismethod(getattr(self, x)), steps))
        return steps
    
    def print(self, text: str, **kwargs) -&gt; None:
        &#34;&#34;&#34;Print the given text if verbose is True.

        Args:
            text (str): Text to print.
        &#34;&#34;&#34;
        if self._verbose:
            print(text, **kwargs)

    def _execute_step(self, step: str, **kwargs) -&gt; Any:
        &#34;&#34;&#34;Executing a step (a method in your tool class).

        Args:
            step (str): Step to execute.

        Returns:
            Any: Output of the step.
        &#34;&#34;&#34;
        if step not in self._avail_steps:
            raise ValueError(f&#39;Step &#34;{step}&#34; not implemented yet.&#39;)
        method = getattr(self, step)
        return method(**kwargs)
    
    @abstractmethod
    def _tool_schema(self) -&gt; Dict[str, Any]:
        &#34;&#34;&#34;Defining how the run method runs the tool. This method is the most important method of the tool class and must be implemented properly.
        The returned dictionary is the order of running the tool steps, with the keys as the name of the steps and the value as a dictionary input and output of the step.
        Example: {
            &#34;step1&#34;: {&#34;input&#34;: [&#34;tool_input&#34;], &#34;output&#34;: [&#34;var1&#34;, &#34;var2&#34;]}, 
            &#34;step2&#34;: {&#34;input&#34;: [&#34;var1&#34;], &#34;output&#34;: [&#34;var3&#34;]}, 
            &#34;final_step&#34;: {&#34;input&#34;: [&#34;var2&#34;, &#34;var3&#34;, &#34;llm&#34;, &#34;stream&#34;, &#34;prompt_template&#34;], &#34;output&#34;: [&#34;final_output&#34;]}
            }
        As demonstrated in the example, the final step must have the &#34;stream&#34; and &#34;prompt_template&#34; arguments to allow the tool to return a string or an iterator of string as the llm response.

        Returns:
            Dict[str, Any]: Tool run schema dictionary.
        &#34;&#34;&#34;
        pass

    def _validate_schema(self, **kwargs) -&gt; None:
        &#34;&#34;&#34;Raise an error if the _tool_schema is not implemented properly.
        &#34;&#34;&#34;
        import inspect
        schema = self._tool_schema()
        steps = list(schema.keys())
        if len(steps) == 0:
            raise RuntimeError(f&#39;&#34;_tool_schema&#34; cannot return an empty dictinoary.&#39;)
        final_step = list(schema.keys())[-1]
        var_space = [&#34;tool_input&#34;, &#34;llm&#34;, &#34;stream&#34;, &#34;history&#34;, &#34;prompt_template&#34;] + list(kwargs.keys())
        for k, v in schema.items():
            if type(v) != dict:
                raise TypeError(f&#39;Value for step &#34;{k}&#34; is not a dictionary.&#39;)
            for i in [&#39;input&#39;, &#39;output&#39;]:
                if i not in v.keys():
                    raise ValueError(f&#39;&#34;{i}&#34; not in the dictionary of step &#34;{k}&#34;.&#39;)
                if type(v[i]) != list:
                    raise ValueError(f&#39;&#34;{i}&#34; of step &#34;{k}&#34; is not a list.&#39;)
            if k == final_step:
                if &#34;stream&#34; not in v[&#39;input&#39;]:
                    raise ValueError(f&#39;Argument &#34;stream&#34; not in the input of the final step &#34;{k}&#34;.&#39;)
                if &#34;llm&#34; not in v[&#39;input&#39;]:
                    raise ValueError(f&#39;Argument &#34;llm&#34; not in the input of the final step &#34;{k}&#34;.&#39;)
                if &#34;final_output&#34; not in v[&#39;output&#39;]:
                    raise ValueError(f&#39;Argument &#34;final_output&#34; not in the output of the final step &#34;{k}&#34;.&#39;)
                if inspect.signature(getattr(self, k)).return_annotation != Union[str, Iterator[str]]:
                    raise TypeError(f&#39;The output of the final step &#34;{k}&#34; might not be &#34;Union[str, Iterator[str]]&#34;, if it is please add the appropriate type hinting.&#39;)
            if any(i not in var_space for i in v[&#39;input&#39;]):
                raise ValueError(f&#39;Some inputs of step &#34;{k}&#34; are not created prior to executing the step.&#39;)
            var_space.extend(v[&#39;output&#39;])

    def run(self, tool_input: str, llm: Type[BaseLLM], prompt_template: Optional[PromptTemplate] = None, 
<<<<<<< HEAD
            stream: bool = False, history: Optional[Union[List[str], List[Tuple[str, str]]]] = None, add_footnote: bool = False, **kwargs) -&gt; Union[str, Iterator[str]]:
=======
            stream: bool = False, history: Optional[Union[List[str], List[Tuple[str, str]]]] = None, **kwargs) -&gt; Union[str, Iterator[str]]:
>>>>>>> 648bd047
        &#34;&#34;&#34;Run the tool and return the output as a string or an iterator of strings.

        Args:
            tool_input (str): String input for to run the tool.
            llm (Type[BaseLLM]): LLM to generate the output in a conversational setup.
            prompt_template (Optional[PromptTemplate], optional): prompt_template to format the chat history and create final output. If not given, the llm default prompt template will be used. Defaults to None.
            stream (bool, optional): Whether to stream the output, if True, a generator of the output will be returned. Defaults to False.
            history (Optional[Union[List[str], List[Tuple[str, str]]]], optional): Snippet of chat history to help running the tool if required. Defaults to None.
<<<<<<< HEAD
            add_footnote (bool, optional): Whether to append to footnote to the output. Defaults to False.
=======
>>>>>>> 648bd047

        Returns:
            Union[str, Iterator[str]]: Output of the tool.
        &#34;&#34;&#34;
        self._validate_schema(**kwargs)
        var_space = dict(
            tool_input = tool_input,
            llm = llm,
            prompt_template = llm.core.prompt_template if prompt_template is None else prompt_template,
            stream = stream,
            history = history
        )
        var_space.update(kwargs)
        for k, v in self._tool_schema().items():
            input_dict = {i: var_space[i] for i in v[&#39;input&#39;]}
            output_dict = dict()
            self.print(k)
            if len(v[&#39;output&#39;]) == 0:
                self._execute_step(k, **input_dict)
            elif len(v[&#39;output&#39;]) == 1:
                output_dict[v[&#39;output&#39;][0]] = self._execute_step(k, **input_dict)
            else:
                outputs = self._execute_step(k, **input_dict)
                output_dict = dict(zip(v[&#39;output&#39;], outputs))
            self.print(&#39;\tOutputs:&#39;)
            for s, o in output_dict.items():
                if s != &#39;final_output&#39;:
                    limit = 100
                    output = str(o).replace(&#39;\n&#39;, &#39; &#39;)
                    output = output.replace(&#39;\r&#39;, &#39; &#39;)
                    output = output if len(output) &lt;= limit else output[:limit] + &#39;...&#39;
                    self.print(f&#39;\t{s}: {output}&#39;)
            self.print(&#39;\n&#39;)
            var_space.update(output_dict)
<<<<<<< HEAD
        final = var_space[&#39;final_output&#39;]
        if ((&#39;footnote&#39; in var_space.keys() &amp; add_footnote)):
            final += f&#39;\n\n---\n{var_space[&#34;footnote&#34;]}&#39;
        return final

    
    def run_with_chat(self, tool_input: str, llm: Type[BaseLLM], prompt_template: Optional[PromptTemplate] = None, 
            stream: bool = False, history: Optional[Union[List[str], List[Tuple[str, str]]]] = None, add_footnote: bool = True, **kwargs) -&gt; Iterator[Union[str, Iterator[str]]]:
=======
        return var_space[&#39;final_output&#39;]
    
    def run_with_chat(self, tool_input: str, llm: Type[BaseLLM], prompt_template: Optional[PromptTemplate] = None, 
            stream: bool = False, history: Optional[Union[List[str], List[Tuple[str, str]]]] = None, **kwargs) -&gt; Iterator[Union[str, Iterator[str]]]:
>>>>>>> 648bd047
        &#34;&#34;&#34;Running tool with chat, it will yield the markdown friendly string of tool info for each steps and the final output, along with any extra information after the final output.

        Args:
            tool_input (str): String input for to run the tool.
            llm (Type[BaseLLM]): LLM to generate the output in a conversational setup.
            prompt_template (Optional[PromptTemplate], optional): prompt_template to format the chat history and create final output. If not given, the llm default prompt template will be used. Defaults to None.
            stream (bool, optional): Whether to stream the output, if True, a generator of the output will be returned. Defaults to False.
            history (Optional[Union[List[str], List[Tuple[str, str]]]], optional): Snippet of chat history to help running the tool if required. Defaults to None.
<<<<<<< HEAD
            add_footnote (bool, optional): Whether to append to footnote to the output. Defaults to True.
=======
>>>>>>> 648bd047

        Yields:
            Iterator[Union[str, Iterator[str]]]: Iterator of the markdown friendly string of tool info for each steps and the final output, along with any extra information after the final output.
        &#34;&#34;&#34;
        self._validate_schema(**kwargs)
        var_space = dict(
            tool_input = tool_input,
            llm = llm,
            prompt_template = llm.core.prompt_template if prompt_template is None else prompt_template,
            stream = stream,
            history = history
        )
        var_space.update(kwargs)
        info_format = &#39;&lt;details&gt;\n&lt;summary&gt;{header}&lt;/summary&gt;\n{info}\n&lt;/details&gt;&#39;
        info = []
        name = self.name.replace(&#39;_&#39;, &#39; &#39;).title()
        header = f&#39;Running &#34;{name}&#34;...&#39;
        yield info_format.format(header=header, info=&#39;\n&#39;.join(info))

        for k, v in self._tool_schema().items():
            input_dict = {i: var_space[i] for i in v[&#39;input&#39;]}
            output_dict = dict()
            info.append(f&#39;{k}:  &#39;)
            yield info_format.format(header=header + k, info=&#39;\n&#39;.join(info))
            if len(v[&#39;output&#39;]) == 0:
                self._execute_step(k, **input_dict)
            elif len(v[&#39;output&#39;]) == 1:
                output_dict[v[&#39;output&#39;][0]] = self._execute_step(k, **input_dict)
            else:
                outputs = self._execute_step(k, **input_dict)
                output_dict = dict(zip(v[&#39;output&#39;], outputs))
            info.append(&#39;\tOutputs:  &#39;)
            for s, o in output_dict.items():
                if s != &#39;final_output&#39;:
                    limit = 100
                    output = str(o).replace(&#39;\n&#39;, &#39; &#39;)
                    output = output.replace(&#39;\r&#39;, &#39; &#39;)
                    output = output if len(output) &lt;= limit else output[:limit] + &#39;...&#39;
                    info.append(f&#39;\t{s}: {output}  &#39;)
            info.append(&#39;\n&#39;)
            var_space.update(output_dict)
            yield info_format.format(header=header + k, info=&#39;\n&#39;.join(info))
        yield info_format.format(header=f&#39;&#34;{name}&#34; completed.&#39;, info=&#39;\n&#39;.join(info))
        yield var_space[&#39;final_output&#39;]

<<<<<<< HEAD
        if ((&#39;footnote&#39; in var_space.keys() &amp; add_footnote)):
            yield f&#39;\n\n---\n{var_space[&#34;footnote&#34;]}&#39;</code></pre>
=======
        if &#39;extra_info&#39; in var_space.keys():
            yield f&#39;\n\n---\n{var_space[&#34;extra_info&#34;]}&#39;</code></pre>
>>>>>>> 648bd047
</details>
<h3>Ancestors</h3>
<ul class="hlist">
<li>abc.ABC</li>
</ul>
<h3>Subclasses</h3>
<ul class="hlist">
<li><a title="llmplus.Tools.web_search_tool.WebSearchTool" href="web_search_tool.html#llmplus.Tools.web_search_tool.WebSearchTool">WebSearchTool</a></li>
</ul>
<h3>Instance variables</h3>
<dl>
<dt id="llmplus.Tools.base_tool.BaseTool.description"><code class="name">var <span class="ident">description</span> : str</code></dt>
<dd>
<div class="desc"><p>Description of the tool.</p>
<h2 id="returns">Returns</h2>
<dl>
<dt><code>str</code></dt>
<dd>Description of the tool.</dd>
</dl></div>
<details class="source">
<summary>
<span>Expand source code</span>
</summary>
<pre><code class="python">@property
def description(self) -&gt; str:
    &#34;&#34;&#34;Description of the tool.

    Returns:
        str: Description of the tool.
    &#34;&#34;&#34;
    import re
    newlines = re.compile(r&#39;[\s\r\n\t]+&#39;)
    return newlines.sub(&#39; &#39;, self._description)</code></pre>
</details>
</dd>
<dt id="llmplus.Tools.base_tool.BaseTool.name"><code class="name">var <span class="ident">name</span> : str</code></dt>
<dd>
<div class="desc"><p>Name of the tool.</p>
<h2 id="returns">Returns</h2>
<dl>
<dt><code>str</code></dt>
<dd>Name of the tool.</dd>
</dl></div>
<details class="source">
<summary>
<span>Expand source code</span>
</summary>
<pre><code class="python">@property
def name(self) -&gt; str:
    &#34;&#34;&#34;Name of the tool.

    Returns:
        str: Name of the tool.
    &#34;&#34;&#34;
    return self._name</code></pre>
</details>
</dd>
</dl>
<h3>Methods</h3>
<dl>
<dt id="llmplus.Tools.base_tool.BaseTool.print"><code class="name flex">
<span>def <span class="ident">print</span></span>(<span>self, text: str, **kwargs) ‑> None</span>
</code></dt>
<dd>
<div class="desc"><p>Print the given text if verbose is True.</p>
<h2 id="args">Args</h2>
<dl>
<dt><strong><code>text</code></strong> :&ensp;<code>str</code></dt>
<dd>Text to print.</dd>
</dl></div>
<details class="source">
<summary>
<span>Expand source code</span>
</summary>
<pre><code class="python">def print(self, text: str, **kwargs) -&gt; None:
    &#34;&#34;&#34;Print the given text if verbose is True.

    Args:
        text (str): Text to print.
    &#34;&#34;&#34;
    if self._verbose:
        print(text, **kwargs)</code></pre>
</details>
</dd>
<dt id="llmplus.Tools.base_tool.BaseTool.run"><code class="name flex">
<<<<<<< HEAD
<span>def <span class="ident">run</span></span>(<span>self, tool_input: str, llm: Type[<a title="llmplus.Models.Cores.base_core.BaseLLM" href="../Models/Cores/base_core.html#llmplus.Models.Cores.base_core.BaseLLM">BaseLLM</a>], prompt_template: Optional[<a title="llmplus.Prompts.prompt_template.PromptTemplate" href="../Prompts/prompt_template.html#llmplus.Prompts.prompt_template.PromptTemplate">PromptTemplate</a>] = None, stream: bool = False, history: Union[List[str], List[Tuple[str, str]], ForwardRef(None)] = None, add_footnote: bool = False, **kwargs) ‑> Union[str, Iterator[str]]</span>
=======
<span>def <span class="ident">run</span></span>(<span>self, tool_input: str, llm: Type[<a title="llmplus.Models.Cores.base_core.BaseLLM" href="../Models/Cores/base_core.html#llmplus.Models.Cores.base_core.BaseLLM">BaseLLM</a>], prompt_template: Optional[<a title="llmplus.Prompts.prompt_template.PromptTemplate" href="../Prompts/prompt_template.html#llmplus.Prompts.prompt_template.PromptTemplate">PromptTemplate</a>] = None, stream: bool = False, history: Union[List[str], List[Tuple[str, str]], ForwardRef(None)] = None, **kwargs) ‑> Union[str, Iterator[str]]</span>
>>>>>>> 648bd047
</code></dt>
<dd>
<div class="desc"><p>Run the tool and return the output as a string or an iterator of strings.</p>
<h2 id="args">Args</h2>
<dl>
<dt><strong><code>tool_input</code></strong> :&ensp;<code>str</code></dt>
<dd>String input for to run the tool.</dd>
<dt><strong><code>llm</code></strong> :&ensp;<code>Type[BaseLLM]</code></dt>
<dd>LLM to generate the output in a conversational setup.</dd>
<dt><strong><code>prompt_template</code></strong> :&ensp;<code>Optional[PromptTemplate]</code>, optional</dt>
<dd>prompt_template to format the chat history and create final output. If not given, the llm default prompt template will be used. Defaults to None.</dd>
<dt><strong><code>stream</code></strong> :&ensp;<code>bool</code>, optional</dt>
<dd>Whether to stream the output, if True, a generator of the output will be returned. Defaults to False.</dd>
<dt><strong><code>history</code></strong> :&ensp;<code>Optional[Union[List[str], List[Tuple[str, str]]]]</code>, optional</dt>
<dd>Snippet of chat history to help running the tool if required. Defaults to None.</dd>
<<<<<<< HEAD
<dt><strong><code>add_footnote</code></strong> :&ensp;<code>bool</code>, optional</dt>
<dd>Whether to append to footnote to the output. Defaults to False.</dd>
=======
>>>>>>> 648bd047
</dl>
<h2 id="returns">Returns</h2>
<dl>
<dt><code>Union[str, Iterator[str]]</code></dt>
<dd>Output of the tool.</dd>
</dl></div>
<details class="source">
<summary>
<span>Expand source code</span>
</summary>
<pre><code class="python">def run(self, tool_input: str, llm: Type[BaseLLM], prompt_template: Optional[PromptTemplate] = None, 
<<<<<<< HEAD
        stream: bool = False, history: Optional[Union[List[str], List[Tuple[str, str]]]] = None, add_footnote: bool = False, **kwargs) -&gt; Union[str, Iterator[str]]:
=======
        stream: bool = False, history: Optional[Union[List[str], List[Tuple[str, str]]]] = None, **kwargs) -&gt; Union[str, Iterator[str]]:
>>>>>>> 648bd047
    &#34;&#34;&#34;Run the tool and return the output as a string or an iterator of strings.

    Args:
        tool_input (str): String input for to run the tool.
        llm (Type[BaseLLM]): LLM to generate the output in a conversational setup.
        prompt_template (Optional[PromptTemplate], optional): prompt_template to format the chat history and create final output. If not given, the llm default prompt template will be used. Defaults to None.
        stream (bool, optional): Whether to stream the output, if True, a generator of the output will be returned. Defaults to False.
        history (Optional[Union[List[str], List[Tuple[str, str]]]], optional): Snippet of chat history to help running the tool if required. Defaults to None.
<<<<<<< HEAD
        add_footnote (bool, optional): Whether to append to footnote to the output. Defaults to False.
=======
>>>>>>> 648bd047

    Returns:
        Union[str, Iterator[str]]: Output of the tool.
    &#34;&#34;&#34;
    self._validate_schema(**kwargs)
    var_space = dict(
        tool_input = tool_input,
        llm = llm,
        prompt_template = llm.core.prompt_template if prompt_template is None else prompt_template,
        stream = stream,
        history = history
    )
    var_space.update(kwargs)
    for k, v in self._tool_schema().items():
        input_dict = {i: var_space[i] for i in v[&#39;input&#39;]}
        output_dict = dict()
        self.print(k)
        if len(v[&#39;output&#39;]) == 0:
            self._execute_step(k, **input_dict)
        elif len(v[&#39;output&#39;]) == 1:
            output_dict[v[&#39;output&#39;][0]] = self._execute_step(k, **input_dict)
        else:
            outputs = self._execute_step(k, **input_dict)
            output_dict = dict(zip(v[&#39;output&#39;], outputs))
        self.print(&#39;\tOutputs:&#39;)
        for s, o in output_dict.items():
            if s != &#39;final_output&#39;:
                limit = 100
                output = str(o).replace(&#39;\n&#39;, &#39; &#39;)
                output = output.replace(&#39;\r&#39;, &#39; &#39;)
                output = output if len(output) &lt;= limit else output[:limit] + &#39;...&#39;
                self.print(f&#39;\t{s}: {output}&#39;)
        self.print(&#39;\n&#39;)
        var_space.update(output_dict)
<<<<<<< HEAD
    final = var_space[&#39;final_output&#39;]
    if ((&#39;footnote&#39; in var_space.keys() &amp; add_footnote)):
        final += f&#39;\n\n---\n{var_space[&#34;footnote&#34;]}&#39;
    return final</code></pre>
</details>
</dd>
<dt id="llmplus.Tools.base_tool.BaseTool.run_with_chat"><code class="name flex">
<span>def <span class="ident">run_with_chat</span></span>(<span>self, tool_input: str, llm: Type[<a title="llmplus.Models.Cores.base_core.BaseLLM" href="../Models/Cores/base_core.html#llmplus.Models.Cores.base_core.BaseLLM">BaseLLM</a>], prompt_template: Optional[<a title="llmplus.Prompts.prompt_template.PromptTemplate" href="../Prompts/prompt_template.html#llmplus.Prompts.prompt_template.PromptTemplate">PromptTemplate</a>] = None, stream: bool = False, history: Union[List[str], List[Tuple[str, str]], ForwardRef(None)] = None, add_footnote: bool = True, **kwargs) ‑> Iterator[Union[str, Iterator[str]]]</span>
=======
    return var_space[&#39;final_output&#39;]</code></pre>
</details>
</dd>
<dt id="llmplus.Tools.base_tool.BaseTool.run_with_chat"><code class="name flex">
<span>def <span class="ident">run_with_chat</span></span>(<span>self, tool_input: str, llm: Type[<a title="llmplus.Models.Cores.base_core.BaseLLM" href="../Models/Cores/base_core.html#llmplus.Models.Cores.base_core.BaseLLM">BaseLLM</a>], prompt_template: Optional[<a title="llmplus.Prompts.prompt_template.PromptTemplate" href="../Prompts/prompt_template.html#llmplus.Prompts.prompt_template.PromptTemplate">PromptTemplate</a>] = None, stream: bool = False, history: Union[List[str], List[Tuple[str, str]], ForwardRef(None)] = None, **kwargs) ‑> Iterator[Union[str, Iterator[str]]]</span>
>>>>>>> 648bd047
</code></dt>
<dd>
<div class="desc"><p>Running tool with chat, it will yield the markdown friendly string of tool info for each steps and the final output, along with any extra information after the final output.</p>
<h2 id="args">Args</h2>
<dl>
<dt><strong><code>tool_input</code></strong> :&ensp;<code>str</code></dt>
<dd>String input for to run the tool.</dd>
<dt><strong><code>llm</code></strong> :&ensp;<code>Type[BaseLLM]</code></dt>
<dd>LLM to generate the output in a conversational setup.</dd>
<dt><strong><code>prompt_template</code></strong> :&ensp;<code>Optional[PromptTemplate]</code>, optional</dt>
<dd>prompt_template to format the chat history and create final output. If not given, the llm default prompt template will be used. Defaults to None.</dd>
<dt><strong><code>stream</code></strong> :&ensp;<code>bool</code>, optional</dt>
<dd>Whether to stream the output, if True, a generator of the output will be returned. Defaults to False.</dd>
<dt><strong><code>history</code></strong> :&ensp;<code>Optional[Union[List[str], List[Tuple[str, str]]]]</code>, optional</dt>
<dd>Snippet of chat history to help running the tool if required. Defaults to None.</dd>
<<<<<<< HEAD
<dt><strong><code>add_footnote</code></strong> :&ensp;<code>bool</code>, optional</dt>
<dd>Whether to append to footnote to the output. Defaults to True.</dd>
=======
>>>>>>> 648bd047
</dl>
<h2 id="yields">Yields</h2>
<dl>
<dt><code>Iterator[Union[str, Iterator[str]]]</code></dt>
<dd>Iterator of the markdown friendly string of tool info for each steps and the final output, along with any extra information after the final output.</dd>
</dl></div>
<details class="source">
<summary>
<span>Expand source code</span>
</summary>
<pre><code class="python">def run_with_chat(self, tool_input: str, llm: Type[BaseLLM], prompt_template: Optional[PromptTemplate] = None, 
<<<<<<< HEAD
        stream: bool = False, history: Optional[Union[List[str], List[Tuple[str, str]]]] = None, add_footnote: bool = True, **kwargs) -&gt; Iterator[Union[str, Iterator[str]]]:
=======
        stream: bool = False, history: Optional[Union[List[str], List[Tuple[str, str]]]] = None, **kwargs) -&gt; Iterator[Union[str, Iterator[str]]]:
>>>>>>> 648bd047
    &#34;&#34;&#34;Running tool with chat, it will yield the markdown friendly string of tool info for each steps and the final output, along with any extra information after the final output.

    Args:
        tool_input (str): String input for to run the tool.
        llm (Type[BaseLLM]): LLM to generate the output in a conversational setup.
        prompt_template (Optional[PromptTemplate], optional): prompt_template to format the chat history and create final output. If not given, the llm default prompt template will be used. Defaults to None.
        stream (bool, optional): Whether to stream the output, if True, a generator of the output will be returned. Defaults to False.
        history (Optional[Union[List[str], List[Tuple[str, str]]]], optional): Snippet of chat history to help running the tool if required. Defaults to None.
<<<<<<< HEAD
        add_footnote (bool, optional): Whether to append to footnote to the output. Defaults to True.
=======
>>>>>>> 648bd047

    Yields:
        Iterator[Union[str, Iterator[str]]]: Iterator of the markdown friendly string of tool info for each steps and the final output, along with any extra information after the final output.
    &#34;&#34;&#34;
    self._validate_schema(**kwargs)
    var_space = dict(
        tool_input = tool_input,
        llm = llm,
        prompt_template = llm.core.prompt_template if prompt_template is None else prompt_template,
        stream = stream,
        history = history
    )
    var_space.update(kwargs)
    info_format = &#39;&lt;details&gt;\n&lt;summary&gt;{header}&lt;/summary&gt;\n{info}\n&lt;/details&gt;&#39;
    info = []
    name = self.name.replace(&#39;_&#39;, &#39; &#39;).title()
    header = f&#39;Running &#34;{name}&#34;...&#39;
    yield info_format.format(header=header, info=&#39;\n&#39;.join(info))

    for k, v in self._tool_schema().items():
        input_dict = {i: var_space[i] for i in v[&#39;input&#39;]}
        output_dict = dict()
        info.append(f&#39;{k}:  &#39;)
        yield info_format.format(header=header + k, info=&#39;\n&#39;.join(info))
        if len(v[&#39;output&#39;]) == 0:
            self._execute_step(k, **input_dict)
        elif len(v[&#39;output&#39;]) == 1:
            output_dict[v[&#39;output&#39;][0]] = self._execute_step(k, **input_dict)
        else:
            outputs = self._execute_step(k, **input_dict)
            output_dict = dict(zip(v[&#39;output&#39;], outputs))
        info.append(&#39;\tOutputs:  &#39;)
        for s, o in output_dict.items():
            if s != &#39;final_output&#39;:
                limit = 100
                output = str(o).replace(&#39;\n&#39;, &#39; &#39;)
                output = output.replace(&#39;\r&#39;, &#39; &#39;)
                output = output if len(output) &lt;= limit else output[:limit] + &#39;...&#39;
                info.append(f&#39;\t{s}: {output}  &#39;)
        info.append(&#39;\n&#39;)
        var_space.update(output_dict)
        yield info_format.format(header=header + k, info=&#39;\n&#39;.join(info))
    yield info_format.format(header=f&#39;&#34;{name}&#34; completed.&#39;, info=&#39;\n&#39;.join(info))
    yield var_space[&#39;final_output&#39;]

<<<<<<< HEAD
    if ((&#39;footnote&#39; in var_space.keys() &amp; add_footnote)):
        yield f&#39;\n\n---\n{var_space[&#34;footnote&#34;]}&#39;</code></pre>
=======
    if &#39;extra_info&#39; in var_space.keys():
        yield f&#39;\n\n---\n{var_space[&#34;extra_info&#34;]}&#39;</code></pre>
>>>>>>> 648bd047
</details>
</dd>
</dl>
</dd>
</dl>
</section>
</article>
<nav id="sidebar">
<h1>Index</h1>
<div class="toc">
<ul></ul>
</div>
<ul id="index">
<li><h3>Super-module</h3>
<ul>
<li><code><a title="llmplus.Tools" href="index.html">llmplus.Tools</a></code></li>
</ul>
</li>
<li><h3><a href="#header-classes">Classes</a></h3>
<ul>
<li>
<h4><code><a title="llmplus.Tools.base_tool.BaseTool" href="#llmplus.Tools.base_tool.BaseTool">BaseTool</a></code></h4>
<ul class="">
<li><code><a title="llmplus.Tools.base_tool.BaseTool.description" href="#llmplus.Tools.base_tool.BaseTool.description">description</a></code></li>
<li><code><a title="llmplus.Tools.base_tool.BaseTool.name" href="#llmplus.Tools.base_tool.BaseTool.name">name</a></code></li>
<li><code><a title="llmplus.Tools.base_tool.BaseTool.print" href="#llmplus.Tools.base_tool.BaseTool.print">print</a></code></li>
<li><code><a title="llmplus.Tools.base_tool.BaseTool.run" href="#llmplus.Tools.base_tool.BaseTool.run">run</a></code></li>
<li><code><a title="llmplus.Tools.base_tool.BaseTool.run_with_chat" href="#llmplus.Tools.base_tool.BaseTool.run_with_chat">run_with_chat</a></code></li>
</ul>
</li>
</ul>
</li>
</ul>
</nav>
</main>
<footer id="footer">
<p>Generated by <a href="https://pdoc3.github.io/pdoc" title="pdoc: Python API documentation generator"><cite>pdoc</cite> 0.10.0</a>.</p>
</footer>
</body>
</html><|MERGE_RESOLUTION|>--- conflicted
+++ resolved
@@ -146,11 +146,7 @@
             var_space.extend(v[&#39;output&#39;])
 
     def run(self, tool_input: str, llm: Type[BaseLLM], prompt_template: Optional[PromptTemplate] = None, 
-<<<<<<< HEAD
             stream: bool = False, history: Optional[Union[List[str], List[Tuple[str, str]]]] = None, add_footnote: bool = False, **kwargs) -&gt; Union[str, Iterator[str]]:
-=======
-            stream: bool = False, history: Optional[Union[List[str], List[Tuple[str, str]]]] = None, **kwargs) -&gt; Union[str, Iterator[str]]:
->>>>>>> 648bd047
         &#34;&#34;&#34;Run the tool and return the output as a string or an iterator of strings.
 
         Args:
@@ -159,10 +155,7 @@
             prompt_template (Optional[PromptTemplate], optional): prompt_template to format the chat history and create final output. If not given, the llm default prompt template will be used. Defaults to None.
             stream (bool, optional): Whether to stream the output, if True, a generator of the output will be returned. Defaults to False.
             history (Optional[Union[List[str], List[Tuple[str, str]]]], optional): Snippet of chat history to help running the tool if required. Defaults to None.
-<<<<<<< HEAD
             add_footnote (bool, optional): Whether to append to footnote to the output. Defaults to False.
-=======
->>>>>>> 648bd047
 
         Returns:
             Union[str, Iterator[str]]: Output of the tool.
@@ -197,7 +190,6 @@
                     self.print(f&#39;\t{s}: {output}&#39;)
             self.print(&#39;\n&#39;)
             var_space.update(output_dict)
-<<<<<<< HEAD
         final = var_space[&#39;final_output&#39;]
         if ((&#39;footnote&#39; in var_space.keys() &amp; add_footnote)):
             final += f&#39;\n\n---\n{var_space[&#34;footnote&#34;]}&#39;
@@ -206,12 +198,6 @@
     
     def run_with_chat(self, tool_input: str, llm: Type[BaseLLM], prompt_template: Optional[PromptTemplate] = None, 
             stream: bool = False, history: Optional[Union[List[str], List[Tuple[str, str]]]] = None, add_footnote: bool = True, **kwargs) -&gt; Iterator[Union[str, Iterator[str]]]:
-=======
-        return var_space[&#39;final_output&#39;]
-    
-    def run_with_chat(self, tool_input: str, llm: Type[BaseLLM], prompt_template: Optional[PromptTemplate] = None, 
-            stream: bool = False, history: Optional[Union[List[str], List[Tuple[str, str]]]] = None, **kwargs) -&gt; Iterator[Union[str, Iterator[str]]]:
->>>>>>> 648bd047
         &#34;&#34;&#34;Running tool with chat, it will yield the markdown friendly string of tool info for each steps and the final output, along with any extra information after the final output.
 
         Args:
@@ -220,10 +206,7 @@
             prompt_template (Optional[PromptTemplate], optional): prompt_template to format the chat history and create final output. If not given, the llm default prompt template will be used. Defaults to None.
             stream (bool, optional): Whether to stream the output, if True, a generator of the output will be returned. Defaults to False.
             history (Optional[Union[List[str], List[Tuple[str, str]]]], optional): Snippet of chat history to help running the tool if required. Defaults to None.
-<<<<<<< HEAD
             add_footnote (bool, optional): Whether to append to footnote to the output. Defaults to True.
-=======
->>>>>>> 648bd047
 
         Yields:
             Iterator[Union[str, Iterator[str]]]: Iterator of the markdown friendly string of tool info for each steps and the final output, along with any extra information after the final output.
@@ -269,13 +252,9 @@
         yield info_format.format(header=f&#39;&#34;{name}&#34; completed.&#39;, info=&#39;\n&#39;.join(info))
         yield var_space[&#39;final_output&#39;]
 
-<<<<<<< HEAD
         if ((&#39;footnote&#39; in var_space.keys() &amp; add_footnote)):
             yield f&#39;\n\n---\n{var_space[&#34;footnote&#34;]}&#39;
-=======
-        if &#39;extra_info&#39; in var_space.keys():
-            yield f&#39;\n\n---\n{var_space[&#34;extra_info&#34;]}&#39;
->>>>>>> 648bd047
+
         </code></pre>
 </details>
 </section>
@@ -414,11 +393,7 @@
             var_space.extend(v[&#39;output&#39;])
 
     def run(self, tool_input: str, llm: Type[BaseLLM], prompt_template: Optional[PromptTemplate] = None, 
-<<<<<<< HEAD
             stream: bool = False, history: Optional[Union[List[str], List[Tuple[str, str]]]] = None, add_footnote: bool = False, **kwargs) -&gt; Union[str, Iterator[str]]:
-=======
-            stream: bool = False, history: Optional[Union[List[str], List[Tuple[str, str]]]] = None, **kwargs) -&gt; Union[str, Iterator[str]]:
->>>>>>> 648bd047
         &#34;&#34;&#34;Run the tool and return the output as a string or an iterator of strings.
 
         Args:
@@ -427,10 +402,7 @@
             prompt_template (Optional[PromptTemplate], optional): prompt_template to format the chat history and create final output. If not given, the llm default prompt template will be used. Defaults to None.
             stream (bool, optional): Whether to stream the output, if True, a generator of the output will be returned. Defaults to False.
             history (Optional[Union[List[str], List[Tuple[str, str]]]], optional): Snippet of chat history to help running the tool if required. Defaults to None.
-<<<<<<< HEAD
             add_footnote (bool, optional): Whether to append to footnote to the output. Defaults to False.
-=======
->>>>>>> 648bd047
 
         Returns:
             Union[str, Iterator[str]]: Output of the tool.
@@ -465,7 +437,6 @@
                     self.print(f&#39;\t{s}: {output}&#39;)
             self.print(&#39;\n&#39;)
             var_space.update(output_dict)
-<<<<<<< HEAD
         final = var_space[&#39;final_output&#39;]
         if ((&#39;footnote&#39; in var_space.keys() &amp; add_footnote)):
             final += f&#39;\n\n---\n{var_space[&#34;footnote&#34;]}&#39;
@@ -474,12 +445,6 @@
     
     def run_with_chat(self, tool_input: str, llm: Type[BaseLLM], prompt_template: Optional[PromptTemplate] = None, 
             stream: bool = False, history: Optional[Union[List[str], List[Tuple[str, str]]]] = None, add_footnote: bool = True, **kwargs) -&gt; Iterator[Union[str, Iterator[str]]]:
-=======
-        return var_space[&#39;final_output&#39;]
-    
-    def run_with_chat(self, tool_input: str, llm: Type[BaseLLM], prompt_template: Optional[PromptTemplate] = None, 
-            stream: bool = False, history: Optional[Union[List[str], List[Tuple[str, str]]]] = None, **kwargs) -&gt; Iterator[Union[str, Iterator[str]]]:
->>>>>>> 648bd047
         &#34;&#34;&#34;Running tool with chat, it will yield the markdown friendly string of tool info for each steps and the final output, along with any extra information after the final output.
 
         Args:
@@ -488,10 +453,7 @@
             prompt_template (Optional[PromptTemplate], optional): prompt_template to format the chat history and create final output. If not given, the llm default prompt template will be used. Defaults to None.
             stream (bool, optional): Whether to stream the output, if True, a generator of the output will be returned. Defaults to False.
             history (Optional[Union[List[str], List[Tuple[str, str]]]], optional): Snippet of chat history to help running the tool if required. Defaults to None.
-<<<<<<< HEAD
             add_footnote (bool, optional): Whether to append to footnote to the output. Defaults to True.
-=======
->>>>>>> 648bd047
 
         Yields:
             Iterator[Union[str, Iterator[str]]]: Iterator of the markdown friendly string of tool info for each steps and the final output, along with any extra information after the final output.
@@ -537,13 +499,8 @@
         yield info_format.format(header=f&#39;&#34;{name}&#34; completed.&#39;, info=&#39;\n&#39;.join(info))
         yield var_space[&#39;final_output&#39;]
 
-<<<<<<< HEAD
         if ((&#39;footnote&#39; in var_space.keys() &amp; add_footnote)):
             yield f&#39;\n\n---\n{var_space[&#34;footnote&#34;]}&#39;</code></pre>
-=======
-        if &#39;extra_info&#39; in var_space.keys():
-            yield f&#39;\n\n---\n{var_space[&#34;extra_info&#34;]}&#39;</code></pre>
->>>>>>> 648bd047
 </details>
 <h3>Ancestors</h3>
 <ul class="hlist">
@@ -629,11 +586,7 @@
 </details>
 </dd>
 <dt id="llmplus.Tools.base_tool.BaseTool.run"><code class="name flex">
-<<<<<<< HEAD
 <span>def <span class="ident">run</span></span>(<span>self, tool_input: str, llm: Type[<a title="llmplus.Models.Cores.base_core.BaseLLM" href="../Models/Cores/base_core.html#llmplus.Models.Cores.base_core.BaseLLM">BaseLLM</a>], prompt_template: Optional[<a title="llmplus.Prompts.prompt_template.PromptTemplate" href="../Prompts/prompt_template.html#llmplus.Prompts.prompt_template.PromptTemplate">PromptTemplate</a>] = None, stream: bool = False, history: Union[List[str], List[Tuple[str, str]], ForwardRef(None)] = None, add_footnote: bool = False, **kwargs) ‑> Union[str, Iterator[str]]</span>
-=======
-<span>def <span class="ident">run</span></span>(<span>self, tool_input: str, llm: Type[<a title="llmplus.Models.Cores.base_core.BaseLLM" href="../Models/Cores/base_core.html#llmplus.Models.Cores.base_core.BaseLLM">BaseLLM</a>], prompt_template: Optional[<a title="llmplus.Prompts.prompt_template.PromptTemplate" href="../Prompts/prompt_template.html#llmplus.Prompts.prompt_template.PromptTemplate">PromptTemplate</a>] = None, stream: bool = False, history: Union[List[str], List[Tuple[str, str]], ForwardRef(None)] = None, **kwargs) ‑> Union[str, Iterator[str]]</span>
->>>>>>> 648bd047
 </code></dt>
 <dd>
 <div class="desc"><p>Run the tool and return the output as a string or an iterator of strings.</p>
@@ -649,11 +602,8 @@
 <dd>Whether to stream the output, if True, a generator of the output will be returned. Defaults to False.</dd>
 <dt><strong><code>history</code></strong> :&ensp;<code>Optional[Union[List[str], List[Tuple[str, str]]]]</code>, optional</dt>
 <dd>Snippet of chat history to help running the tool if required. Defaults to None.</dd>
-<<<<<<< HEAD
 <dt><strong><code>add_footnote</code></strong> :&ensp;<code>bool</code>, optional</dt>
 <dd>Whether to append to footnote to the output. Defaults to False.</dd>
-=======
->>>>>>> 648bd047
 </dl>
 <h2 id="returns">Returns</h2>
 <dl>
@@ -665,11 +615,7 @@
 <span>Expand source code</span>
 </summary>
 <pre><code class="python">def run(self, tool_input: str, llm: Type[BaseLLM], prompt_template: Optional[PromptTemplate] = None, 
-<<<<<<< HEAD
         stream: bool = False, history: Optional[Union[List[str], List[Tuple[str, str]]]] = None, add_footnote: bool = False, **kwargs) -&gt; Union[str, Iterator[str]]:
-=======
-        stream: bool = False, history: Optional[Union[List[str], List[Tuple[str, str]]]] = None, **kwargs) -&gt; Union[str, Iterator[str]]:
->>>>>>> 648bd047
     &#34;&#34;&#34;Run the tool and return the output as a string or an iterator of strings.
 
     Args:
@@ -678,10 +624,7 @@
         prompt_template (Optional[PromptTemplate], optional): prompt_template to format the chat history and create final output. If not given, the llm default prompt template will be used. Defaults to None.
         stream (bool, optional): Whether to stream the output, if True, a generator of the output will be returned. Defaults to False.
         history (Optional[Union[List[str], List[Tuple[str, str]]]], optional): Snippet of chat history to help running the tool if required. Defaults to None.
-<<<<<<< HEAD
         add_footnote (bool, optional): Whether to append to footnote to the output. Defaults to False.
-=======
->>>>>>> 648bd047
 
     Returns:
         Union[str, Iterator[str]]: Output of the tool.
@@ -716,7 +659,6 @@
                 self.print(f&#39;\t{s}: {output}&#39;)
         self.print(&#39;\n&#39;)
         var_space.update(output_dict)
-<<<<<<< HEAD
     final = var_space[&#39;final_output&#39;]
     if ((&#39;footnote&#39; in var_space.keys() &amp; add_footnote)):
         final += f&#39;\n\n---\n{var_space[&#34;footnote&#34;]}&#39;
@@ -725,13 +667,6 @@
 </dd>
 <dt id="llmplus.Tools.base_tool.BaseTool.run_with_chat"><code class="name flex">
 <span>def <span class="ident">run_with_chat</span></span>(<span>self, tool_input: str, llm: Type[<a title="llmplus.Models.Cores.base_core.BaseLLM" href="../Models/Cores/base_core.html#llmplus.Models.Cores.base_core.BaseLLM">BaseLLM</a>], prompt_template: Optional[<a title="llmplus.Prompts.prompt_template.PromptTemplate" href="../Prompts/prompt_template.html#llmplus.Prompts.prompt_template.PromptTemplate">PromptTemplate</a>] = None, stream: bool = False, history: Union[List[str], List[Tuple[str, str]], ForwardRef(None)] = None, add_footnote: bool = True, **kwargs) ‑> Iterator[Union[str, Iterator[str]]]</span>
-=======
-    return var_space[&#39;final_output&#39;]</code></pre>
-</details>
-</dd>
-<dt id="llmplus.Tools.base_tool.BaseTool.run_with_chat"><code class="name flex">
-<span>def <span class="ident">run_with_chat</span></span>(<span>self, tool_input: str, llm: Type[<a title="llmplus.Models.Cores.base_core.BaseLLM" href="../Models/Cores/base_core.html#llmplus.Models.Cores.base_core.BaseLLM">BaseLLM</a>], prompt_template: Optional[<a title="llmplus.Prompts.prompt_template.PromptTemplate" href="../Prompts/prompt_template.html#llmplus.Prompts.prompt_template.PromptTemplate">PromptTemplate</a>] = None, stream: bool = False, history: Union[List[str], List[Tuple[str, str]], ForwardRef(None)] = None, **kwargs) ‑> Iterator[Union[str, Iterator[str]]]</span>
->>>>>>> 648bd047
 </code></dt>
 <dd>
 <div class="desc"><p>Running tool with chat, it will yield the markdown friendly string of tool info for each steps and the final output, along with any extra information after the final output.</p>
@@ -747,11 +682,8 @@
 <dd>Whether to stream the output, if True, a generator of the output will be returned. Defaults to False.</dd>
 <dt><strong><code>history</code></strong> :&ensp;<code>Optional[Union[List[str], List[Tuple[str, str]]]]</code>, optional</dt>
 <dd>Snippet of chat history to help running the tool if required. Defaults to None.</dd>
-<<<<<<< HEAD
 <dt><strong><code>add_footnote</code></strong> :&ensp;<code>bool</code>, optional</dt>
 <dd>Whether to append to footnote to the output. Defaults to True.</dd>
-=======
->>>>>>> 648bd047
 </dl>
 <h2 id="yields">Yields</h2>
 <dl>
@@ -763,11 +695,7 @@
 <span>Expand source code</span>
 </summary>
 <pre><code class="python">def run_with_chat(self, tool_input: str, llm: Type[BaseLLM], prompt_template: Optional[PromptTemplate] = None, 
-<<<<<<< HEAD
         stream: bool = False, history: Optional[Union[List[str], List[Tuple[str, str]]]] = None, add_footnote: bool = True, **kwargs) -&gt; Iterator[Union[str, Iterator[str]]]:
-=======
-        stream: bool = False, history: Optional[Union[List[str], List[Tuple[str, str]]]] = None, **kwargs) -&gt; Iterator[Union[str, Iterator[str]]]:
->>>>>>> 648bd047
     &#34;&#34;&#34;Running tool with chat, it will yield the markdown friendly string of tool info for each steps and the final output, along with any extra information after the final output.
 
     Args:
@@ -776,10 +704,7 @@
         prompt_template (Optional[PromptTemplate], optional): prompt_template to format the chat history and create final output. If not given, the llm default prompt template will be used. Defaults to None.
         stream (bool, optional): Whether to stream the output, if True, a generator of the output will be returned. Defaults to False.
         history (Optional[Union[List[str], List[Tuple[str, str]]]], optional): Snippet of chat history to help running the tool if required. Defaults to None.
-<<<<<<< HEAD
         add_footnote (bool, optional): Whether to append to footnote to the output. Defaults to True.
-=======
->>>>>>> 648bd047
 
     Yields:
         Iterator[Union[str, Iterator[str]]]: Iterator of the markdown friendly string of tool info for each steps and the final output, along with any extra information after the final output.
@@ -825,13 +750,8 @@
     yield info_format.format(header=f&#39;&#34;{name}&#34; completed.&#39;, info=&#39;\n&#39;.join(info))
     yield var_space[&#39;final_output&#39;]
 
-<<<<<<< HEAD
     if ((&#39;footnote&#39; in var_space.keys() &amp; add_footnote)):
         yield f&#39;\n\n---\n{var_space[&#34;footnote&#34;]}&#39;</code></pre>
-=======
-    if &#39;extra_info&#39; in var_space.keys():
-        yield f&#39;\n\n---\n{var_space[&#34;extra_info&#34;]}&#39;</code></pre>
->>>>>>> 648bd047
 </details>
 </dd>
 </dl>
